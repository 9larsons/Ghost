--- conflicted
+++ resolved
@@ -54,23 +54,6 @@
                     files: ['core/clientold/tpl/**/*.hbs'],
                     tasks: ['handlebars']
                 },
-<<<<<<< HEAD
-                emberTemplates: {
-                    files: 'core/client/templates/**/*.hbs',
-                    tasks: ['emberTemplates']
-                },
-                ember: {
-                    files: [
-                        'core/client/**/*.js'
-                    ],
-                    tasks: ['transpile', 'concat_sourcemap']
-                },
-                sass: {
-                    files: ['<%= paths.adminOldAssets %>/sass/**/*'],
-                    tasks: ['sass:admin']
-                },
-=======
->>>>>>> c4d4f66a
                 concat: {
                     files: [
                         'core/clientold/*.js',
@@ -87,11 +70,6 @@
                         'content/themes/casper/css/*.css',
                         // Theme JS
                         'content/themes/casper/js/*.js',
-<<<<<<< HEAD
-                        // Admin CSS
-                        '<%= paths.adminOldAssets %>/css/*.css',
-=======
->>>>>>> c4d4f66a
                         // Admin JS
                         'core/built/scripts/*.js'
                     ],
@@ -319,41 +297,10 @@
                 }
             },
 
-<<<<<<< HEAD
-            // ### Config for grunt-contrib-sass
-            // Compile all the SASS!
-            sass: {
-                admin: {
-                    files: {
-                        '<%= paths.adminOldAssets %>/css/screen.css': '<%= paths.adminOldAssets %>/sass/screen.scss'
-                    }
-                },
-                compress: {
-                    options: {
-                        style: 'compressed'
-                    },
-                    files: {
-                        '<%= paths.adminOldAssets %>/css/screen.css': '<%= paths.adminOldAssets %>/sass/screen.scss'
-                    }
-                }
-            },
-=======
->>>>>>> c4d4f66a
 
             // ### config for grunt-shell
             // command line tools
             shell: {
-<<<<<<< HEAD
-                // run bundle
-                bundle: {
-                    command: 'bundle install'
-                },
-                // install bourbon
-                bourbon: {
-                    command: 'bourbon install --path <%= paths.adminOldAssets %>/sass/modules/'
-                },
-=======
->>>>>>> c4d4f66a
                 bower: {
                     command: path.resolve(__dirname + '/node_modules/.bin/bower install'),
                     options: {
@@ -487,6 +434,11 @@
                         src: ['**'],
                         dest: 'core/client/assets/',
                         expand: true
+                    }, {
+                        cwd: 'bower_components/ghost-ui/dist/',
+                        src: ['**'],
+                        dest: 'core/clientold/assets/',
+                        expand: true
                     }]
                 },
                 prod: {
@@ -500,6 +452,11 @@
                         src: ['**'],
                         dest: 'core/client/assets/',
                         expand: true
+                    }, {
+                        cwd: 'bower_components/ghost-ui/dist/',
+                        src: ['**'],
+                        dest: 'core/clientold/assets/',
+                        expand: true
                     }]
                 },
                 release: {
@@ -512,6 +469,11 @@
                         cwd: 'bower_components/ghost-ui/dist/',
                         src: ['**'],
                         dest: 'core/client/assets/',
+                        expand: true
+                    }, {
+                        cwd: 'bower_components/ghost-ui/dist/',
+                        src: ['**'],
+                        dest: 'core/clientold/assets/',
                         expand: true
                     }, {
                         expand: true,
@@ -1045,11 +1007,7 @@
         grunt.registerTask('emberBuild', 'Build Ember JS & templates for development', ['emberTemplates:dev', 'transpile', 'concat_sourcemap']);
 
         // When you just say 'grunt'
-<<<<<<< HEAD
-        grunt.registerTask('default', 'Build CSS, JS & templates for development', ['update_submodules', 'sass:compress', 'handlebars', 'concat', 'copy:dev', 'emberBuild']);
-=======
-        grunt.registerTask('default', 'Build JS & templates for development', ['update_submodules', 'handlebars', 'concat', 'copy:dev']);
->>>>>>> c4d4f66a
+        grunt.registerTask('default', 'Build JS & templates for development', ['update_submodules', 'handlebars', 'concat', 'copy:dev', 'emberBuild']);
     };
 
 module.exports = configureGrunt;