--- conflicted
+++ resolved
@@ -88,11 +88,7 @@
     "jsonpath": "1.0.2",
     "jsonwebtoken": "8.5.1",
     "keypair": "1.0.1",
-<<<<<<< HEAD
-    "knex": "0.19.4",
-=======
     "knex": "0.19.5",
->>>>>>> da458817
     "knex-migrator": "3.4.0",
     "lodash": "4.17.15",
     "markdown-it": "10.0.0",
