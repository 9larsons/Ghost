--- conflicted
+++ resolved
@@ -329,7 +329,19 @@
                 <div class="gh-expandable-block">
                     <div class="gh-expandable-header">
                         <div>
-<<<<<<< HEAD
+                            <h4 class="gh-expandable-title">Tier welcome pages</h4>
+                            <p class="gh-expandable-description">
+                                Add welcome pages per Tier (requires Tiers enabled)
+                            </p>
+                        </div>
+                        <div class="for-switch">
+                           <GhFeatureFlag @flag="tierWelcomePages" />
+                        </div>
+                    </div>
+                </div>
+                <div class="gh-expandable-block">
+                    <div class="gh-expandable-header">
+                        <div>
                             <h4 class="gh-expandable-title">Improved onboarding flow</h4>
                             <p class="gh-expandable-description">
                                 Various tweaks to streamline the site creation and getting started flows.
@@ -337,15 +349,6 @@
                         </div>
                         <div class="for-switch">
                            <GhFeatureFlag @flag="improvedOnboarding" />
-=======
-                            <h4 class="gh-expandable-title">Tier welcome pages</h4>
-                            <p class="gh-expandable-description">
-                                Add welcome pages per Tier (requires Tiers enabled)
-                            </p>
-                        </div>
-                        <div class="for-switch">
-                           <GhFeatureFlag @flag="tierWelcomePages" />
->>>>>>> 4e5fe7b2
                         </div>
                     </div>
                 </div>
