--- conflicted
+++ resolved
@@ -684,11 +684,7 @@
         case 'findOne':
             return baseOptions.concat(extraOptions, ['columns', 'require', 'mongoTransformer']);
         case 'findAll':
-<<<<<<< HEAD
-            return baseOptions.concat(extraOptions, ['columns', 'mongoTransformer']);
-=======
-            return baseOptions.concat(extraOptions, ['filter', 'columns']);
->>>>>>> b4548b01
+            return baseOptions.concat(extraOptions, ['filter', 'columns', 'mongoTransformer']);
         case 'findPage':
             return baseOptions.concat(extraOptions, ['filter', 'order', 'page', 'limit', 'columns', 'mongoTransformer']);
         default:
